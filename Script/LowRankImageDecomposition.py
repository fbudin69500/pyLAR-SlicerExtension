--- conflicted
+++ resolved
@@ -8,16 +8,11 @@
 import SimpleITK as sitk
 import pyLAR
 from distutils.spawn import find_executable
-<<<<<<< HEAD
-import threading
-import json
-=======
 import json
 import threading
 import Queue
 from time import sleep
 
->>>>>>> ae33ba61
 #
 # Low-rank Image Decomposition
 #
@@ -88,11 +83,8 @@
     self.Algorithm = {"Unbiased Atlas Creation": "uab",
                       "Low Rank/Sparse Decomposition": "lr",
                       "Low Rank Atlas Creation": "nglra"}
-<<<<<<< HEAD
-=======
     self.errorLog = slicer.app.errorLogModel()
 
->>>>>>> ae33ba61
     # Instantiate and connect widgets ...
 
     examplesCollapsibleButton = ctk.ctkCollapsibleButton()
@@ -108,11 +100,7 @@
     #
     configFilesCollapsibleButton = ctk.ctkCollapsibleButton()
     configFilesCollapsibleButton.text = "Configuration Files"
-<<<<<<< HEAD
-    configFilesCollapsibleButton.collapsed = False
-=======
     configFilesCollapsibleButton.collapsed = True
->>>>>>> ae33ba61
     examplesFormLayout.addRow(configFilesCollapsibleButton)
     configFormLayout = qt.QFormLayout(configFilesCollapsibleButton)
     self.exampleUABButton = qt.QPushButton("Unbiased Atlas Creation")
@@ -131,11 +119,7 @@
     # Download data
     dataCollapsibleButton = ctk.ctkCollapsibleButton()
     dataCollapsibleButton.text = "Download data"
-<<<<<<< HEAD
-    dataCollapsibleButton.collapsed = False
-=======
     dataCollapsibleButton.collapsed = True
->>>>>>> ae33ba61
     examplesFormLayout.addRow(dataCollapsibleButton)
     dataFormLayout = qt.QFormLayout(dataCollapsibleButton)
     self.bulleyeButton = qt.QPushButton("Download synthetic data (Bull's eye)")
@@ -158,13 +142,10 @@
     self.mraButton.toolTip = "Download healthy volunteer data from http://insight-journal.org/midas/community/view/21"
     self.mraButton.enabled = True
     dataFormLayout.addRow(self.mraButton)
-<<<<<<< HEAD
-=======
     self.abortDownloadButton = qt.QPushButton("Abort Download")
     self.abortDownloadButton.toolTip = "Abort Downloading data"
     self.abortDownloadButton.enabled = True
     dataFormLayout.addRow(self.abortDownloadButton)
->>>>>>> ae33ba61
     #
     # Parameters Area
     #
@@ -183,23 +164,6 @@
     parametersFormLayout.addRow(self.selectConfigFileButton)
     self.selectedConfigFile = qt.QLabel()
     parametersFormLayout.addRow(self.selectedConfigFile)
-
-
-    self.label = qt.QLabel()
-    parametersFormLayout.addRow(self.label)
-    #
-    # Select algorithm
-    #
-    self.selectAlgorithm = qt.QButtonGroup()
-    self.selectUnbiasedAtlas = qt.QRadioButton("Unbiased Atlas Creation (UAB)")
-    self.selectLowRankDecomposition = qt.QRadioButton("Low Rank/Sparse Decomposition (LR)")
-    self.selectLowRankAtlasCreation = qt.QRadioButton("Low Rank Atlas Creation (nglra)")
-    self.selectAlgorithm.addButton(self.selectUnbiasedAtlas)
-    self.selectAlgorithm.addButton(self.selectLowRankDecomposition)
-    self.selectAlgorithm.addButton(self.selectLowRankAtlasCreation)
-    parametersFormLayout.addRow(self.selectUnbiasedAtlas)
-    parametersFormLayout.addRow(self.selectLowRankDecomposition)
-    parametersFormLayout.addRow(self.selectLowRankAtlasCreation)
 
     #
     # Volume selector
@@ -217,45 +181,6 @@
     self.inputSelector.setToolTip( "Pick an input to the algorithm. Not required." )
     parametersFormLayout.addRow("Input Volume: ", self.inputSelector)
 
-<<<<<<< HEAD
-    # show log
-    self.log = qt.QTextEdit()
-    self.log.readOnly = True
-
-    parametersFormLayout.addRow(self.log)
-    self.logMessage('<p>Status: <i>Idle</i>\n')
-
-    # Add vertical spacer
-    self.layout.addStretch(1)
-
-    #Progress bar
-    self.progress_bar = slicer.qSlicerCLIProgressBar()
-    self.progress_bar.setProgressVisibility(False)
-    self.progress_bar.setStatusVisibility(False)
-    self.progress_bar.setNameVisibility(False)
-    parametersFormLayout.addRow(self.progress_bar)
-
-    # connections
-    self.applyButton.connect('clicked(bool)', self.onApplyButton)
-    self.selectConfigFileButton.connect('clicked(bool)', self.onSelectFile)
-    self.selectUnbiasedAtlas.connect('clicked(bool)', self.onSelect)
-    self.selectLowRankDecomposition.connect('clicked(bool)', self.onSelect)
-    self.selectLowRankAtlasCreation.connect('clicked(bool)', self.onSelect)
-    self.exampleNGLRAButton.connect('clicked(bool)', self.onSaveConfigFile)
-
-    self.mapper = qt.QSignalMapper()
-    self.mapper.connect('mapped(const QString&)', self.onDownloadData)
-    self.mapper.setMapping(self.bulleyeButton,"Bullseye.json")
-    self.mapper.setMapping(self.t1flashButton,"HealthyVolunteers-T1-Flash.json")
-    self.mapper.setMapping(self.t1mprageButton,"HealthyVolunteers-T1-MPRage.json")
-    self.mapper.setMapping(self.mraButton,"HealthyVolunteers-MRA.json")
-    self.mapper.setMapping(self.t2Button,"HealthyVolunteers-T2.json")
-    self.bulleyeButton.connect('clicked()', self.mapper, 'map()')
-    self.t1flashButton.connect('clicked()', self.mapper, 'map()')
-    self.t1mprageButton.connect('clicked()', self.mapper, 'map()')
-    self.mraButton.connect('clicked()', self.mapper, 'map()')
-    self.t2Button.connect('clicked()', self.mapper, 'map()')
-=======
     #
     # Select algorithm
     #
@@ -293,7 +218,6 @@
 
     # Add vertical spacer
     self.layout.addStretch(1)
->>>>>>> ae33ba61
 
     #Progress bar
 
@@ -345,50 +269,6 @@
                                       qt.QMessageBox.Ok, qt.QMessageBox.Cancel)
     if result == qt.QMessageBox.Cancel:
       return
-<<<<<<< HEAD
-
-    errorLog = slicer.app.errorLogModel()
-    errorLog.connect('entryAdded(ctkErrorLogLevel::LogLevel)', self.logEvent)
-    clinode = self.logic.downloadData(name)
-    self.startProgressBar(clinode)
-    #errorLog.disconnect('entryAdded(ctkErrorLogLevel::LogLevel)', self.logEvent)
-
-  def logEvent(self):
-    errorLog = slicer.app.errorLogModel()
-    self.label.text=str(errorLog.logEntryCount()) + " - " +errorLog.logEntryDescription(errorLog.logEntryCount() - 1)
-    self.logMessage(errorLog.logEntryDescription(errorLog.logEntryCount() - 1))
-
-  def logMessage(self, message):
-    self.log.setText(message)
-#    self.log.insertPlainText('\n')
-    self.log.ensureCursorVisible()
-    self.log.repaint()
-
-  def onSelectFile(self):
-    self.configFile = qt.QFileDialog.getOpenFileName(parent=self,caption='Select file')
-    self.onSelect()
-
-  def onSaveConfigFile(self):
-    configFile = qt.QFileDialog.getOpenFileName(parent=self,caption='Select file')
-
-  def cleanup(self):
-    errorLog = slicer.app.errorLogModel()
-    errorLog.disconnect('entryAdded(ctkErrorLogLevel::LogLevel)', self.logEvent)
-    self.configFile = None
-    self.logic = None
-
-  def onSelect(self):
-    self.applyButton.enabled = self.configFile and self.selectAlgorithm.checkedButton()
-
-  def resetUI(self):
-    self.applyButton.setText("Apply")
-    self.applyButton.setEnabled(True)
-    self.applyButton.repaint()
-
-  def startProgressBar(self,clinode):
-    clinode.AddObserver('ModifiedEvent', self.isFinished)
-    self.progress_bar.setCommandLineModuleNode(clinode)
-=======
     try:
       self.initProcessGUI()
       self.logic.downloadData(name)
@@ -457,25 +337,7 @@
   def onLogicRunStop(self):
     self.resetUI()
     self.logic.post_queue_stop_delayed()
->>>>>>> ae33ba61
-
-  def onApplyButton(self):
-    self.applyButton.setText("Computing...")
-    self.applyButton.enabled = False
-    self.applyButton.repaint()
-    errorLog = slicer.app.errorLogModel()
-    errorLog.connect('entryAdded(ctkErrorLogLevel::LogLevel)', self.logEvent)
-    clinode = self.logic.run(self.configFile, self.Algorithm[self.selectAlgorithm.checkedButton().text])
-    self.startProgressBar(clinode)
-
-  def isFinished(caller, event):
-    print("Got a %s from a %s" % (event, caller.GetClassName()))
-    if caller.IsA('vtkMRMLCommandLineModuleNode'):
-      if caller.GetStatusString() == 'Completed':
-        print("Status is %s" % caller.GetStatusString())
-        self.resetUI()
-        errorLog = slicer.app.errorLogModel()
-        errorLog.disconnect('entryAdded(ctkErrorLogLevel::LogLevel)', self.logEvent)
+
 #
 # LowRankImageDecompositionLogic
 #
@@ -616,22 +478,14 @@
     # Creates software configuration file
     software = type('obj', (object,), {})
     slicerSoftware = ['BRAINSFit', 'BRAINSDemonWarp', 'BSplineDeformableRegistration', 'BRAINSResample',
-<<<<<<< HEAD
-                      'ANTS', 'AverageImages', 'ComposeMultiTransform', 'WarpImageMultiTransform',
-=======
                       'antsRegistration', 'AverageImages', 'ComposeMultiTransform', 'WarpImageMultiTransform',
->>>>>>> ae33ba61
                       'CreateJacobianDeterminantImage', 'InvertDeformationField']
     for i in slicerSoftware:
       setattr(software, 'EXE_'+str(i), find_executable(i))
     os.environ["PATH"] = savedPATH
     return software
 
-<<<<<<< HEAD
-  def run(self, configFile, algo):
-=======
   def run(self, configFile, algo, node = None):
->>>>>>> ae33ba61
     """
     Run the actual algorithm
     """
@@ -640,11 +494,7 @@
       if self.thread.is_alive():
         logging.warning("Processing is already running")
         return
-<<<<<<< HEAD
-    except:
-=======
     except AttributeError:
->>>>>>> ae33ba61
       pass
     # Create software configuration object
     config = pyLAR.loadConfiguration(configFile, 'config')
@@ -654,24 +504,6 @@
     data_dir = config.data_dir
     file_list_file_name = config.file_list_file_name
     im_fns = pyLAR.readTxtIntoList(os.path.join(data_dir, file_list_file_name))
-<<<<<<< HEAD
-    logger = logging.getLogger(__name__)
-    logger.setLevel(logging.INFO)
-    pyLAR.configure_logger(logger, config, configFile)
-    clinode = slicer.cli.createNode(slicer.modules.brainsfit)
-    self.thread = threading.Thread(target=self.RunThread,
-                                   args=(algo, config, software, im_fns, result_dir, clinode),
-                                   kwargs={'configFile':configFile, 'file_list_file_name':file_list_file_name})
-    self.thread.start()
-    clinode.SetStatus(2)  # 2: 'Running'
-    return clinode
-
-  def RunThread(self, algo, config, software, im_fns, result_dir, clinode,
-                configFile, file_list_file_name):
-    pyLAR.run(algo, config, software, im_fns, result_dir,
-              configFN=configFile, file_list_file_name=file_list_file_name)
-    clinode.SetStatus(32)  # 32: 'Completed'
-=======
     # 'clean' needs to be done before configuring the logger that creates a file in the output directory
     if hasattr(config, "clean") and config.clean:
         shutil.rmtree(result_dir)
@@ -703,7 +535,6 @@
     for i in list_images:
       name=os.path.splitext(os.path.basename(i))[0]
       self.post_queue.put((name,i))
->>>>>>> ae33ba61
 
   def loadDataFile(self, filename):
     """
@@ -715,14 +546,6 @@
     file_path = os.path.realpath(__file__)
     dir_path = os.path.dirname(file_path)
     dir_path = os.path.join(dir_path, 'Data')
-<<<<<<< HEAD
-    data = open(os.path.join(dir_path,filename),'r').read()
-    return json.loads(data)
-
-  def downloadDataThread(self,downloads,clinode):
-    import urllib
-    loader = slicer.util.loadVolume
-=======
     data = open(os.path.join(dir_path, filename), 'r').read()
     return json.loads(data)
 
@@ -744,50 +567,12 @@
     import socket
     socket.setdefaulttimeout(50)
     import urllib
->>>>>>> ae33ba61
     if 'url' not in downloads.keys():
       raise Exception("Key 'url' is missing in dictionary")
     url = downloads['url']
     if 'files' not in downloads.keys():
       raise Exception("Key 'files' is missing in dictionary")
     for name, value in downloads['files'].items():
-<<<<<<< HEAD
-      item_url = url + value
-      filePath = os.path.join(slicer.app.temporaryPath, name)
-      if not os.path.exists(filePath) or os.stat(filePath).st_size == 0:
-        logging.info('Requesting download %s\nfrom %s...\n' %(name, item_url))
-        urllib.urlretrieve(item_url, filePath)
-      if loader:
-        logging.info('Loading %s...' % (name,))
-        loader(filePath)
-    logging.info('Finished with download and loading')
-    clinode.SetStatus(32)  # 32: 'Completed'
-
-
-  def downloadData(self, filename):
-    """
-    Downloads bull's eye example data from http://slicer.kitware.com/midas3
-    The dataset contains 8 healthy synthetic images, and 8 subjects with anomalies,
-    as well as an average image.
-    """
-    downloads = self.loadDataFile(filename)
-    logging.info('Starting to download')
-    clinode = slicer.cli.createNode(slicer.modules.brainsfit)
-    self.thread = threading.Thread(target=self.downloadDataThread,
-                                   args=(downloads, clinode))
-    self.thread.start()
-    clinode.SetStatus(2)  # 2: 'Running'
-    return clinode
-
-  def CreateExampleConfigurationFile(self):
-    data_dir = slicer.app.temporaryPath
-    reference_im_fn = bulleyeData()[0][1]
-    fileListFN = os.path.join(slicer.app.temporaryPath,"fileList.txt")
-    modality = 'Simu'
-    lamda = 2.0
-    result_dir = os.path.join(data_dir,'output')
-    os.makedirs(result_dir)
-=======
       if self.abort:
         raise Exception("Download aborted")
       item_url = url + value
@@ -859,7 +644,6 @@
         raise Exception('Unknown algorithm to create configuration file')
     pyLAR.saveConfiguration(filename, config_data)
 
->>>>>>> ae33ba61
 
 
 class LowRankImageDecompositionTest(ScriptedLoadableModuleTest):
